#!/usr/bin/python2.5

# Copyright (C) 2009 Google Inc.
#
# Licensed under the Apache License, Version 2.0 (the "License");
# you may not use this file except in compliance with the License.
# You may obtain a copy of the License at
#
#      http://www.apache.org/licenses/LICENSE-2.0
#
# Unless required by applicable law or agreed to in writing, software
# distributed under the License is distributed on an "AS IS" BASIS,
# WITHOUT WARRANTIES OR CONDITIONS OF ANY KIND, either express or implied.
# See the License for the specific language governing permissions and
# limitations under the License.

from __future__ import print_function
import codecs
import csv
import datetime
import math
import optparse
import random
import re
import socket
import sys
import time
import urllib2

import problems as problems_module
from trip import Trip
from version import __version__

# URL which identifies the latest release version of the transitfeed library.
LATEST_RELEASE_VERSION_URL = 'https://raw.githubusercontent.com/wiki/google/transitfeed/LatestReleaseVersion.md'


class OptionParserLongError(optparse.OptionParser):
  """OptionParser subclass that includes list of options above error message."""
  def error(self, msg):
    print(self.format_help(), file=sys.stderr)
    print('\n\n%s: error: %s\n\n' % (self.get_prog_name(), msg), file=sys.stderr)
    sys.exit(2)


def RunWithCrashHandler(f):
  try:
    exit_code = f()
    sys.exit(exit_code)
  except (SystemExit, KeyboardInterrupt):
    raise
  except:
    import inspect
    import traceback

    # Save trace and exception now. These calls look at the most recently
    # raised exception. The code that makes the report might trigger other
    # exceptions.
    original_trace = inspect.trace(3)[1:]
    formatted_exception = traceback.format_exception_only(*(sys.exc_info()[:2]))

    apology = """Yikes, the program threw an unexpected exception!

Hopefully a complete report has been saved to transitfeedcrash.txt,
though if you are seeing this message we've already disappointed you once
today. Please include the report in a new issue at
https://github.com/google/transitfeed/issues
or an email to the public group transitfeed@googlegroups.com. Sorry!

"""
    dashes = '%s\n' % ('-' * 60)
    dump = []
    dump.append(apology)
    dump.append(dashes)
    try:
      import transitfeed
      dump.append("transitfeed version %s\n\n" % __version__)
    except NameError:
      # Oh well, guess we won't put the version in the report
      pass

    for (frame_obj, filename, line_num, fun_name, context_lines,
         context_index) in original_trace:
      dump.append('File "%s", line %d, in %s\n' % (filename, line_num,
                                                   fun_name))
      if context_lines:
        for (i, line) in enumerate(context_lines):
          if i == context_index:
            dump.append(' --> %s' % line)
          else:
            dump.append('     %s' % line)
      for local_name, local_val in frame_obj.f_locals.items():
        try:
          truncated_val = str(local_val)[0:500]
        except Exception as e:
          dump.append('    Exception in str(%s): %s' % (local_name, e))
        else:
          if len(truncated_val) >= 500:
            truncated_val = '%s...' % truncated_val[0:499]
          dump.append('    %s = %s\n' % (local_name, truncated_val))
      dump.append('\n')

    dump.append(''.join(formatted_exception))

    open('transitfeedcrash.txt', 'w').write(''.join(dump))

    print(''.join(dump))
    print()
    print(dashes)
    print(apology)

    try:
      raw_input('Press enter to continue...')
    except EOFError:
      # Ignore stdin being closed. This happens during some tests.
      pass
    sys.exit(127)


# Pick one of two defaultdict implementations. A native version was added to
# the collections library in python 2.5. If that is not available use Jason's
# pure python recipe. He gave us permission to distribute it.

# On Mon, Nov 30, 2009 at 07:27, jason kirtland <jek at discorporate.us> wrote:
# >
# > Hi Tom, sure thing!  It's not easy to find on the cookbook site, but the
# > recipe is under the Python license.
# >
# > Cheers,
# > Jason
# >
# > On Thu, Nov 26, 2009 at 3:03 PM, Tom Brown <tom.brown.code@gmail.com> wrote:
# >
# >> I would like to include http://code.activestate.com/recipes/523034/ in
# >> http://code.google.com/p/googletransitdatafeed/wiki/TransitFeedDistribution
# >> which is distributed under the Apache License, Version 2.0 with Copyright
# >> Google. May we include your code with a comment in the source pointing at
# >> the original URL?  Thanks, Tom Brown

try:
  # Try the native implementation first
  from collections import defaultdict
except:
  # Fallback for python2.4, which didn't include collections.defaultdict
  class defaultdict(dict):
    def __init__(self, default_factory=None, *a, **kw):
      if (default_factory is not None and
        not hasattr(default_factory, '__call__')):
        raise TypeError('first argument must be callable')
      dict.__init__(self, *a, **kw)
      self.default_factory = default_factory
    def __getitem__(self, key):
      try:
        return dict.__getitem__(self, key)
      except KeyError:
        return self.__missing__(key)
    def __missing__(self, key):
      if self.default_factory is None:
        raise KeyError(key)
      self[key] = value = self.default_factory()
      return value
    def __reduce__(self):
      if self.default_factory is None:
        args = tuple()
      else:
        args = self.default_factory,
      return type(self), args, None, None, self.items()
    def copy(self):
      return self.__copy__()
    def __copy__(self):
      return type(self)(self.default_factory, self)
    def __deepcopy__(self, memo):
      import copy
      return type(self)(self.default_factory,
                        copy.deepcopy(self.items()))
    def __repr__(self):
      return 'defaultdict(%s, %s)' % (self.default_factory,
                                      dict.__repr__(self))

def CheckVersion(problems, latest_version=None):
  """
  Check if there is a newer version of transitfeed available.

  Args:
    problems: if a new version is available, a NewVersionAvailable problem will
      be added
    latest_version: if specified, override the latest version read from the
      project page
  """
  if not latest_version:
    timeout = 20
    socket.setdefaulttimeout(timeout)
    request = urllib2.Request(LATEST_RELEASE_VERSION_URL)

    try:
      response = urllib2.urlopen(request)
      content = response.read()
      m = re.search(r'version=(\d+\.\d+\.\d+)', content)
      if m:
        latest_version = m.group(1)

    except urllib2.HTTPError as e:
      description = ('During the new-version check, we failed to reach '
                     'transitfeed server: Reason: %s [%s].' %
                     (e.reason, e.code))
      problems.OtherProblem(
        description=description, type=problems_module.TYPE_NOTICE)
      return
    except urllib2.URLError as e:
      description = ('During the new-version check, we failed to reach '
                     'transitfeed server. Reason: %s.' % e.reason)
      problems.OtherProblem(
        description=description, type=problems_module.TYPE_NOTICE)
      return

  if not latest_version:
    description = ('During the new-version check, we had trouble parsing the '
                   'contents of %s.' % LATEST_RELEASE_VERSION_URL)
    problems.OtherProblem(
      description=description, type=problems_module.TYPE_NOTICE)
    return

  newest_version = _MaxVersion([latest_version, __version__])
  if __version__ != newest_version:
    problems.NewVersionAvailable(newest_version)


def _MaxVersion(versions):
  versions = filter(None, versions)
  versions.sort(lambda x,y: -cmp([int(item) for item in x.split('.')],
                                 [int(item) for item in y.split('.')]))
  if len(versions) > 0:
    return versions[0]


OUTPUT_ENCODING = 'utf-8'

def EncodeUnicode(text):
  """
  Optionally encode text and return it. The result should be safe to print.
  """
  if type(text) == type(u''):
    return text.encode(OUTPUT_ENCODING)
  else:
    return text

def IsValidURL(url):
  """
  Checks the validity of a URL value:
    - only checks whether the URL starts with 'http://' or 'https://'
  """
  # TODO: Add more thorough checking of URL
  return url.startswith(u'http://') or url.startswith(u'https://')

def ValidateURL(url, column_name=None, problems=None):
  """
  Validates a non-required URL value using IsValidURL():
    - if invalid adds InvalidValue error (if problems accumulator is provided)
    - an empty URL is considered valid and no error or warning is issued.
  """
  if IsEmpty(url) or IsValidURL(url):
    return True
  else:
    if problems:
      problems.InvalidValue(column_name, url)
    return False

def ValidateEmail(email, column_name=None, problems=None):
  """
  checks the basic validity of email:
    - an empty email is considered valid and no error or warning is issued.
    - should start with any string not including @
    - then should match a single @
    - then matches any string not including @
    - then contains a single dot
    - then again matches any string after dot.
  """
  if IsEmpty(email) or re.match(r'[^@]+@[^@]+\.[^@]+', email):
    return True
  else:
    if problems:
      problems.InvalidValue(column_name, email)
    return False

def IsValidHexColor(color):
  """
  Checks the validity of a hex color value:
    - the color string must consist of 6 hexadecimal digits
  """
  return not re.match('^[0-9a-fA-F]{6}$', color) == None

def IsValidLanguageCode(lang):
  """
  Checks the validity of a language code value:
    - checks whether the code, as lower case, is in the ISO639 codes list
  """
  return lang.lower() in ISO639.codes_2letter

def ValidateLanguageCode(lang, column_name=None, problems=None):
  """
  Validates a non-required language code value using IsValidLanguageCode():
    - if invalid adds InvalidValue error (if problems accumulator is provided)
    - an empty language code is regarded as valid! Otherwise we might end up
      with many duplicate errors because of the required field checks.
  """
  if IsEmpty(lang) or IsValidLanguageCode(lang):
    return True
  else:
    if problems:
      problems.InvalidValue(column_name, lang)
    return False

def IsValidTimezone(timezone):
  """
  Checks the validity of a timezone string value:
    - checks whether the timezone is in the pytz common_timezones list
    - assumes the timezone to be valid if the pytz module is not available
  """
  try:
    import pytz
    return timezone in pytz.common_timezones
  except ImportError:  # no pytz
    print ("Timezone not checked "
           "(install pytz package for timezone validation)")
    return True

def ValidateTimezone(timezone, column_name=None, problems=None):
  """
  Validates a non-required timezone string value using IsValidTimezone():
    - if invalid adds InvalidValue error (if problems accumulator is provided)
    - an empty timezone string is regarded as valid! Otherwise we might end up
      with many duplicate errors because of the required field checks.
  """
  if IsEmpty(timezone) or IsValidTimezone(timezone):
    return True
  else:
    if problems:
      # if we get here pytz has already been imported successfully in
      # IsValidTimezone(). So a try-except block is not needed here.
      import pytz
      problems.InvalidValue(
          column_name, timezone,
          '"%s" is not a common timezone name according to pytz version %s' %
          (timezone, pytz.VERSION))
    return False

def IsValidDate(date):
  """
  Checks the validity of a date string value:
    - checks whether the date string consists of 8 digits in the form "YYYYMMDD"
    - checks whether the date string can be converted to a valid datetime object
  """
  return DateStringToDateObject(date) is not None

def ValidateDate(date, column_name=None, problems=None):
  """
  Validates a non-required date string value using IsValidDate():
    - if invalid adds InvalidValue error (if problems accumulator is provided)
    - an empty date string is regarded as valid! Otherwise we might end up
      with many duplicate errors because of the required field checks.
  """
  if IsEmpty(date) or IsValidDate(date):
    return True
  else:
    if problems:
      problems.InvalidValue(column_name, date)
    return False

def ValidateRequiredFieldsAreNotEmpty(gtfs_object, required_field_names,
                                      problems=None):
  """
  Validates whether all required fields of an object have a value:
    - if value empty adds MissingValue errors (if problems accumulator is
      provided)
  """
  no_missing_value = True
  for name in required_field_names:
    if IsEmpty(getattr(gtfs_object, name, None)):
      if problems:
        problems.MissingValue(name)
      no_missing_value = False
  return no_missing_value

# TODO(neun): use it everywhere it makes sense (stop_times, transfers ...)
def ValidateAndReturnIntValue(value, allowed_values, default, allow_empty,
                              column_name=None, problems=None):
  """
  Validates a value to be a valid integer in the list of allowed values:
    - if no integer value adds InvalidValue error and returns the default value
    - if integer but not in allowed_values addes InvalidValue warning
    - returns the default value if empty and allow_empty = True

  Args:
    value: a string or integer value
    allowed_values: a list of allowed integer values
    default: a default value for invalid string vlaues
    allow_empty: a bool indicating whether an empty value is allowed and
                 defaults to the default value
    column_name: the column name the value comes from
    problems: the problems accumulator

  Returns:
    An integer value.
  """
  if allow_empty and IsEmpty(value):
    return default
  try:
    int_value = int(value)
  except (ValueError, TypeError):
    if problems and column_name:
      problems.InvalidValue(column_name, value)
    return default
  else:
    if int_value not in allowed_values:
      if problems and column_name:
        problems.InvalidValue(column_name, value,
                              type=problems_module.TYPE_WARNING)
    return int_value

def ColorLuminance(color):
  """Compute the brightness of an sRGB color using the formula from
  http://www.w3.org/TR/2000/WD-AERT-20000426#color-contrast.

  Args:
    color: a string of 6 hex digits in the format verified by IsValidHexColor().

  Returns:
    A floating-point number between 0.0 (black) and 255.0 (white). """
  r = int(color[0:2], 16)
  g = int(color[2:4], 16)
  b = int(color[4:6], 16)
  return (299*r + 587*g + 114*b) / 1000.0

def IsValidYesNoUnknown(value):
  return value in ['0', '1', '2'];

def ValidateYesNoUnknown(value, column_name=None, problems=None):
  """Validates a value "0" for uknown, "1" for yes, and "2" for no."""
  if IsEmpty(value) or IsValidYesNoUnknown(value):
    return True
  else:
    if problems:
      problems.InvalidValue(column_name, value)
    return False

def IsEmpty(value):
  return value is None or (isinstance(value, basestring) and not value.strip())

def FindUniqueId(dic):
  """Return a string not used as a key in the dictionary dic"""
  name = str(len(dic))
  while name in dic:
    # Use bigger numbers so it is obvious when an id is picked randomly.
    name = str(random.randint(1000000, 999999999))
  return name

def TimeToSecondsSinceMidnight(time_string):
  """Convert HHH:MM:SS into seconds since midnight.

  For example "01:02:03" returns 3723. The leading zero of the hours may be
  omitted. HH may be more than 23 if the time is on the following day."""
  m = re.match(r'(\d{1,3}):([0-5]\d):([0-5]\d)$', time_string)
  # ignored: matching for leap seconds
  if not m:
    raise problems_module.Error, 'Bad HH:MM:SS "%s"' % time_string
  return int(m.group(1)) * 3600 + int(m.group(2)) * 60 + int(m.group(3))

def FormatSecondsSinceMidnight(s):
  """Formats an int number of seconds past midnight into a string
  as "HH:MM:SS"."""
  return "%02d:%02d:%02d" % (s / 3600, (s / 60) % 60, s % 60)

def DateStringToDateObject(date_string):
  """Return a date object for a string "YYYYMMDD"."""
  # If this becomes a bottleneck date objects could be cached
  if re.match('^\d{8}$', date_string) == None:
    return None
  try:
    return datetime.date(int(date_string[0:4]), int(date_string[4:6]),
                         int(date_string[6:8]))
  except ValueError:
    return None

def FloatStringToFloat(float_string, problems=None):
  """Convert a float as a string to a float or raise an exception"""
  # Will raise TypeError unless a string
  match = re.match(r"^[+-]?\d+(\.\d+)?$", float_string)
  # Will raise TypeError if the string can't be parsed
  parsed_value = float(float_string)

  if "x" in float_string:
    # This is needed because Python 2.4 does not complain about float("0x20").
    # But it does complain about float("0b10"), so this should be enough.
    raise ValueError()

  if not match and problems is not None:
    # Does not match the regex, but it's a float according to Python
    problems.InvalidFloatValue(float_string)
  return parsed_value

def NonNegIntStringToInt(int_string, problems=None):
  """Convert an non-negative integer string to an int or raise an exception"""
  # Will raise TypeError unless a string
  match = re.match(r"^(?:0|[1-9]\d*)$", int_string)
  # Will raise ValueError if the string can't be parsed
  parsed_value = int(int_string)

  if parsed_value < 0:
    raise ValueError()
  elif not match and problems is not None:
    # Does not match the regex, but it's an int according to Python
    problems.InvalidNonNegativeIntegerValue(int_string)

  return parsed_value

EARTH_RADIUS = 6378135          # in meters
def ApproximateDistance(degree_lat1, degree_lng1, degree_lat2, degree_lng2):
  """Compute approximate distance between two points in meters. Assumes the
  Earth is a sphere."""
  # TODO: change to ellipsoid approximation, such as
  # http://www.codeguru.com/Cpp/Cpp/algorithms/article.php/c5115/
  lat1 = math.radians(degree_lat1)
  lng1 = math.radians(degree_lng1)
  lat2 = math.radians(degree_lat2)
  lng2 = math.radians(degree_lng2)
  dlat = math.sin(0.5 * (lat2 - lat1))
  dlng = math.sin(0.5 * (lng2 - lng1))
  x = dlat * dlat + dlng * dlng * math.cos(lat1) * math.cos(lat2)
  return EARTH_RADIUS * (2 * math.atan2(math.sqrt(x),
      math.sqrt(max(0.0, 1.0 - x))))

def ApproximateDistanceBetweenStops(stop1, stop2):
  """Compute approximate distance between two stops in meters. Assumes the
  Earth is a sphere."""
  if (stop1.stop_lat is None or stop1.stop_lon is None or
      stop2.stop_lat is None or stop2.stop_lon is None):
    return None
  return ApproximateDistance(stop1.stop_lat, stop1.stop_lon,
                             stop2.stop_lat, stop2.stop_lon)

class CsvUnicodeWriter:
  """
  Create a wrapper around a csv writer object which can safely write unicode
  values. Passes all arguments to csv.writer.
  """
  def __init__(self, *args, **kwargs):
    self.writer = csv.writer(*args, **kwargs)

  def writerow(self, row):
    """Write row to the csv file. Any unicode strings in row are encoded as
    utf-8."""
    encoded_row = []
    for s in row:
      if isinstance(s, unicode):
        encoded_row.append(s.encode("utf-8"))
      else:
        encoded_row.append(s)
    try:
      self.writer.writerow(encoded_row)
<<<<<<< HEAD
    except Exception, e:
      print('error writing %s as %s' % (row, encoded_row))
=======
    except Exception as e:
      print 'error writing %s as %s' % (row, encoded_row)
>>>>>>> 03e8ebf8
      raise e

  def writerows(self, rows):
    """Write rows to the csv file. Any unicode strings in rows are encoded as
    utf-8."""
    for row in rows:
      self.writerow(row)

  def __getattr__(self, name):
    return getattr(self.writer, name)

# Map from literal string that should never be found in the csv data to a human
# readable description
INVALID_LINE_SEPARATOR_UTF8 = {
    "\x0c": "ASCII Form Feed 0x0C",
    # May be part of end of line, but not found elsewhere
    "\x0d": "ASCII Carriage Return 0x0D, \\r",
    "\xe2\x80\xa8": "Unicode LINE SEPARATOR U+2028",
    "\xe2\x80\xa9": "Unicode PARAGRAPH SEPARATOR U+2029",
    "\xc2\x85": "Unicode NEXT LINE SEPARATOR U+0085",
}

class EndOfLineChecker:
  """Wrapper for a file-like object that checks for consistent line ends.

  The check for consistent end of lines (all CR LF or all LF) only happens if
  next() is called until it raises StopIteration.
  """
  def __init__(self, f, name, problems):
    """Create new object.

    Args:
      f: file-like object to wrap
      name: name to use for f. StringIO objects don't have a name attribute.
      problems: a ProblemReporterBase object
    """
    self._f = f
    self._name = name
    self._crlf = 0
    self._crlf_examples = []
    self._lf = 0
    self._lf_examples = []
    self._line_number = 0  # first line will be number 1
    self._problems = problems

  def __iter__(self):
    return self

  def next(self):
    """Return next line without end of line marker or raise StopIteration."""
    try:
      next_line = self._f.next()
    except StopIteration:
      self._FinalCheck()
      raise

    self._line_number += 1
    m_eol = re.search(r"[\x0a\x0d]*$", next_line)
    if m_eol.group() == "\x0d\x0a":
      self._crlf += 1
      if self._crlf <= 5:
        self._crlf_examples.append(self._line_number)
    elif m_eol.group() == "\x0a":
      self._lf += 1
      if self._lf <= 5:
        self._lf_examples.append(self._line_number)
    elif m_eol.group() == "":
      # Should only happen at the end of the file
      try:
        self._f.next()
        raise RuntimeError("Unexpected row without new line sequence")
      except StopIteration:
        # Will be raised again when EndOfLineChecker.next() is next called
        pass
    else:
      self._problems.InvalidLineEnd(
        codecs.getencoder('string_escape')(m_eol.group())[0],
        (self._name, self._line_number))
    next_line_contents = next_line[0:m_eol.start()]
    for seq, name in INVALID_LINE_SEPARATOR_UTF8.items():
      if next_line_contents.find(seq) != -1:
        self._problems.OtherProblem(
          "Line contains %s" % name,
          context=(self._name, self._line_number))
    return next_line_contents

  def _FinalCheck(self):
    if self._crlf > 0 and self._lf > 0:
      crlf_plural = self._crlf > 1 and "s" or ""
      crlf_lines = ", ".join(["%s" % e for e in self._crlf_examples])
      if self._crlf > len(self._crlf_examples):
        crlf_lines += ", ..."
      lf_plural = self._lf > 1 and "s" or ""
      lf_lines = ", ".join(["%s" % e for e in self._lf_examples])
      if self._lf > len(self._lf_examples):
        lf_lines += ", ..."

      self._problems.OtherProblem(
          "Found %d CR LF \"\\r\\n\" line end%s (line%s %s) and "
          "%d LF \"\\n\" line end%s (line%s %s). A file must use a "
          "consistent line end." % (self._crlf, crlf_plural, crlf_plural,
                                   crlf_lines, self._lf, lf_plural,
                                   lf_plural, lf_lines),
          (self._name,))
      # Prevent _FinalCheck() from reporting the problem twice, in the unlikely
      # case that it is run twice
      self._crlf = 0
      self._lf = 0


class ISO639(object):
  # Set of all the 2-letter ISO 639-1 language codes.
  codes_2letter = set([
    'aa', 'ab', 'ae', 'af', 'ak', 'am', 'an', 'ar', 'as', 'av', 'ay', 'az',
    'ba', 'be', 'bg', 'bh', 'bi', 'bm', 'bn', 'bo', 'br', 'bs', 'ca', 'ce',
    'ch', 'co', 'cr', 'cs', 'cu', 'cv', 'cy', 'da', 'de', 'dv', 'dz', 'ee',
    'el', 'en', 'eo', 'es', 'et', 'eu', 'fa', 'ff', 'fi', 'fj', 'fo', 'fr',
    'fy', 'ga', 'gd', 'gl', 'gn', 'gu', 'gv', 'ha', 'he', 'hi', 'ho', 'hr',
    'ht', 'hu', 'hy', 'hz', 'ia', 'id', 'ie', 'ig', 'ii', 'ik', 'io', 'is',
    'it', 'iu', 'ja', 'jv', 'ka', 'kg', 'ki', 'kj', 'kk', 'kl', 'km', 'kn',
    'ko', 'kr', 'ks', 'ku', 'kv', 'kw', 'ky', 'la', 'lb', 'lg', 'li', 'ln',
    'lo', 'lt', 'lu', 'lv', 'mg', 'mh', 'mi', 'mk', 'ml', 'mn', 'mo', 'mr',
    'ms', 'mt', 'my', 'na', 'nb', 'nd', 'ne', 'ng', 'nl', 'nn', 'no', 'nr',
    'nv', 'ny', 'oc', 'oj', 'om', 'or', 'os', 'pa', 'pi', 'pl', 'ps', 'pt',
    'qu', 'rm', 'rn', 'ro', 'ru', 'rw', 'sa', 'sc', 'sd', 'se', 'sg', 'si',
    'sk', 'sl', 'sm', 'sn', 'so', 'sq', 'sr', 'ss', 'st', 'su', 'sv', 'sw',
    'ta', 'te', 'tg', 'th', 'ti', 'tk', 'tl', 'tn', 'to', 'tr', 'ts', 'tt',
    'tw', 'ty', 'ug', 'uk', 'ur', 'uz', 've', 'vi', 'vo', 'wa', 'wo', 'xh',
    'yi', 'yo', 'za', 'zh', 'zu',
  ])


class ISO4217(object):
  """Represents the set of currencies recognized by the ISO-4217 spec."""
  codes = {  # map of alpha code to numerical code
    'AED': 784, 'AFN': 971, 'ALL':   8, 'AMD':  51, 'ANG': 532, 'AOA': 973,
    'ARS':  32, 'AUD':  36, 'AWG': 533, 'AZN': 944, 'BAM': 977, 'BBD':  52,
    'BDT':  50, 'BGN': 975, 'BHD':  48, 'BIF': 108, 'BMD':  60, 'BND':  96,
    'BOB':  68, 'BOV': 984, 'BRL': 986, 'BSD':  44, 'BTN':  64, 'BWP':  72,
    'BYR': 974, 'BZD':  84, 'CAD': 124, 'CDF': 976, 'CHE': 947, 'CHF': 756,
    'CHW': 948, 'CLF': 990, 'CLP': 152, 'CNY': 156, 'COP': 170, 'COU': 970,
    'CRC': 188, 'CUP': 192, 'CVE': 132, 'CYP': 196, 'CZK': 203, 'DJF': 262,
    'DKK': 208, 'DOP': 214, 'DZD':  12, 'EEK': 233, 'EGP': 818, 'ERN': 232,
    'ETB': 230, 'EUR': 978, 'FJD': 242, 'FKP': 238, 'GBP': 826, 'GEL': 981,
    'GHC': 288, 'GIP': 292, 'GMD': 270, 'GNF': 324, 'GTQ': 320, 'GYD': 328,
    'HKD': 344, 'HNL': 340, 'HRK': 191, 'HTG': 332, 'HUF': 348, 'IDR': 360,
    'ILS': 376, 'INR': 356, 'IQD': 368, 'IRR': 364, 'ISK': 352, 'JMD': 388,
    'JOD': 400, 'JPY': 392, 'KES': 404, 'KGS': 417, 'KHR': 116, 'KMF': 174,
    'KPW': 408, 'KRW': 410, 'KWD': 414, 'KYD': 136, 'KZT': 398, 'LAK': 418,
    'LBP': 422, 'LKR': 144, 'LRD': 430, 'LSL': 426, 'LTL': 440, 'LVL': 428,
    'LYD': 434, 'MAD': 504, 'MDL': 498, 'MGA': 969, 'MKD': 807, 'MMK': 104,
    'MNT': 496, 'MOP': 446, 'MRO': 478, 'MTL': 470, 'MUR': 480, 'MVR': 462,
    'MWK': 454, 'MXN': 484, 'MXV': 979, 'MYR': 458, 'MZN': 943, 'NAD': 516,
    'NGN': 566, 'NIO': 558, 'NOK': 578, 'NPR': 524, 'NZD': 554, 'OMR': 512,
    'PAB': 590, 'PEN': 604, 'PGK': 598, 'PHP': 608, 'PKR': 586, 'PLN': 985,
    'PYG': 600, 'QAR': 634, 'ROL': 642, 'RON': 946, 'RSD': 941, 'RUB': 643,
    'RWF': 646, 'SAR': 682, 'SBD':  90, 'SCR': 690, 'SDD': 736, 'SDG': 938,
    'SEK': 752, 'SGD': 702, 'SHP': 654, 'SKK': 703, 'SLL': 694, 'SOS': 706,
    'SRD': 968, 'STD': 678, 'SYP': 760, 'SZL': 748, 'THB': 764, 'TJS': 972,
    'TMM': 795, 'TND': 788, 'TOP': 776, 'TRY': 949, 'TTD': 780, 'TWD': 901,
    'TZS': 834, 'UAH': 980, 'UGX': 800, 'USD': 840, 'USN': 997, 'USS': 998,
    'UYU': 858, 'UZS': 860, 'VEB': 862, 'VND': 704, 'VUV': 548, 'WST': 882,
    'XAF': 950, 'XAG': 961, 'XAU': 959, 'XBA': 955, 'XBB': 956, 'XBC': 957,
    'XBD': 958, 'XCD': 951, 'XDR': 960, 'XFO': None, 'XFU': None, 'XOF': 952,
    'XPD': 964, 'XPF': 953, 'XPT': 962, 'XTS': 963, 'XXX': 999, 'YER': 886,
    'ZAR': 710, 'ZMK': 894, 'ZWD': 716,
  }


def SortListOfTripByTime(trips):
  trips.sort(key=Trip.GetStartTime)<|MERGE_RESOLUTION|>--- conflicted
+++ resolved
@@ -557,13 +557,8 @@
         encoded_row.append(s)
     try:
       self.writer.writerow(encoded_row)
-<<<<<<< HEAD
-    except Exception, e:
+    except Exception as e:
       print('error writing %s as %s' % (row, encoded_row))
-=======
-    except Exception as e:
-      print 'error writing %s as %s' % (row, encoded_row)
->>>>>>> 03e8ebf8
       raise e
 
   def writerows(self, rows):
